--- conflicted
+++ resolved
@@ -22,14 +22,10 @@
 	DefaultKeyCurve = "P-256"
 	// DefaultSignatureAlgorithm is the default signature algorithm used on a
 	// certificate with the default key type.
-<<<<<<< HEAD
 	DefaultSignatureAlgorithm = x509.SHA256WithRSA
-=======
-	DefaultSignatureAlgorithm = x509.ECDSAWithSHA256
 	// MinRSAKeyBytes is the minimum acceptable size (in bytes) for RSA keys
 	// signed by the authority.
 	MinRSAKeyBytes = 256
->>>>>>> e24aec99
 )
 
 // PublicKey extracts a public key from a private key.
